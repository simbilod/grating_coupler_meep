<<<<<<< HEAD
# optio
=======
# optIO
>>>>>>> 556a568b

Open-source simulation and optimization of OPTical IO to integrated photonic chips through MEEP and MPB [1,2]. Currently supports 2D simulations of grating couplers as referenced in [3,4].

## TODO

* Usage documentation
* Unittests w/ quantitative comparison to benchmark
* Material dispersion
* Improve parameter sweep interface
* Add optimization (NLopt)
* Clean up

## References

- [1] https://github.com/NanoComp/meep
- [2] http://www.simpetus.com/projects.html#meep_outcoupler
- [3] Wang, Y., Flueckiger, J., Lin, C., & Chrostowski, L. (2013). Universal grating coupler design. Photonics North 2013. SPIE. doi: 10.1117/12.2042185
- [4] Chrostowski, L., & Hochberg, M. (2015). Optical I/O. Silicon Photonics Design: From Devices to Systems. Cambridge University Press. doi: 10.1017/CBO9781316084168.006
- [5] https://support.lumerical.com/hc/en-us/articles/360042305334-Grating-coupler

## Acknowledgements

* Simon Bilodeau: maintainer
* Joaquin Matres Abril: packagification, basic sweeping and plotting routines<|MERGE_RESOLUTION|>--- conflicted
+++ resolved
@@ -1,8 +1,5 @@
-<<<<<<< HEAD
 # optio
-=======
-# optIO
->>>>>>> 556a568b
+
 
 Open-source simulation and optimization of OPTical IO to integrated photonic chips through MEEP and MPB [1,2]. Currently supports 2D simulations of grating couplers as referenced in [3,4].
 
